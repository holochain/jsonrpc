use Rpc;

use std::{fmt, mem, str};
use std::sync::Arc;

use hyper::{self, service::Service, Body, Method};
use hyper::header::{self, HeaderMap, HeaderValue};

use jsonrpc::{self as core, FutureResult, Metadata, Middleware, NoopMiddleware, FutureRpcResult};
use jsonrpc::futures::{Future, Poll, Async, Stream, future};
use jsonrpc::serde_json;
use response::Response;
use server_utils::cors;
use server_utils::cors::AllowHeaders;

use {utils, RequestMiddleware, RequestMiddlewareAction, CorsDomains, AllowedHosts, RestApi};

/// jsonrpc http request handler.
pub struct ServerHandler<M: Metadata = (), S: Middleware<M> = NoopMiddleware> {
	jsonrpc_handler: Rpc<M, S>,
	allowed_hosts: AllowedHosts,
	cors_domains: CorsDomains,
	cors_max_age: Option<u32>,
	allowed_headers: cors::AccessControlAllowHeadersUnicase,
	middleware: Arc<RequestMiddleware>,
	rest_api: RestApi,
	health_api: Option<(String, String)>,
	max_request_body_size: usize,
}

impl<M: Metadata, S: Middleware<M>> ServerHandler<M, S> {
	/// Create new request handler.
	pub fn new(
		jsonrpc_handler: Rpc<M, S>,
		cors_domains: CorsDomains,
		cors_max_age: Option<u32>,
		allowed_headers: cors::AccessControlAllowHeadersUnicase,
		allowed_hosts: AllowedHosts,
		middleware: Arc<RequestMiddleware>,
		rest_api: RestApi,
		health_api: Option<(String, String)>,
		max_request_body_size: usize,
	) -> Self {
		ServerHandler {
			jsonrpc_handler,
			allowed_hosts,
			cors_domains,
			cors_max_age,
			allowed_headers,
			middleware,
			rest_api,
			health_api,
			max_request_body_size,
		}
	}
}

impl<M: Metadata, S: Middleware<M>> Service for ServerHandler<M, S> {
	type ReqBody = Body;
	type ResBody = Body;
	type Error = hyper::Error;
	type Future = Handler<M, S>;

	fn call(&mut self, request: hyper::Request<Self::ReqBody>) -> Self::Future {
		let is_host_allowed = utils::is_host_allowed(&request, &self.allowed_hosts);
		let action = self.middleware.on_request(request);

		let (should_validate_hosts, should_continue_on_invalid_cors, response) = match action {
			RequestMiddlewareAction::Proceed { should_continue_on_invalid_cors, request }=> (
				true, should_continue_on_invalid_cors, Err(request)
			),
			RequestMiddlewareAction::Respond { should_validate_hosts, response } => (
				should_validate_hosts, false, Ok(response)
			),
		};

		// Validate host
		if should_validate_hosts && !is_host_allowed {
			return Handler::Error(Some(Response::host_not_allowed()));
		}

		// Replace response with the one returned by middleware.
		match response {
			Ok(response) => Handler::Middleware(response),
			Err(request) => {
				Handler::Rpc(RpcHandler {
					jsonrpc_handler: self.jsonrpc_handler.clone(),
					state: RpcHandlerState::ReadingHeaders {
						request: request,
						cors_domains: self.cors_domains.clone(),
						continue_on_invalid_cors: should_continue_on_invalid_cors,
					},
					is_options: false,
					cors_allow_origin: cors::AllowOrigin::NotRequired,
					rest_api: self.rest_api,
					health_api: self.health_api.clone(),
					cors_max_age: self.cors_max_age,
					allowed_headers: self.allowed_headers.clone(),
					cors_allow_headers: cors::AllowHeaders::NotRequired,
					max_request_body_size: self.max_request_body_size,
				})
			}
		}
	}
}

pub enum Handler<M: Metadata, S: Middleware<M>> {
	Rpc(RpcHandler<M, S>),
	Error(Option<Response>),
	Middleware(Box<Future<Item = hyper::Response<Body>, Error = hyper::Error> + Send>),
}

impl<M: Metadata, S: Middleware<M>> Future for Handler<M, S> {
	type Item = hyper::Response<Body>;
	type Error = hyper::Error;

	fn poll(&mut self) -> Poll<Self::Item, Self::Error> {
		match *self {
			Handler::Rpc(ref mut handler) => handler.poll(),
			Handler::Middleware(ref mut middleware) => middleware.poll(),
			Handler::Error(ref mut response) => Ok(Async::Ready(
				response.take().expect("Response always Some initialy. Returning `Ready` so will never be polled again; qed").into()
			)),
		}
	}
}

enum RpcPollState<M, F> where
	F: Future<Item = Option<core::Response>, Error = ()>,
{
	Ready(RpcHandlerState<M, F>),
	NotReady(RpcHandlerState<M, F>),
}

impl<M, F> RpcPollState<M, F> where
	F: Future<Item = Option<core::Response>, Error = ()>,
{
	fn decompose(self) -> (RpcHandlerState<M, F>, bool) {
		use self::RpcPollState::*;
		match self {
			Ready(handler) => (handler, true),
			NotReady(handler) => (handler, false),
		}
	}
}

type FutureResponse<F> = future::Map<
<<<<<<< HEAD
	future::Either<future::FutureResult<Option<core::Response>, ()>, FutureRpcResult<F>>,
=======
	future::Either<future::FutureResult<Option<core::Response>, ()>, core::FutureRpcResult<F>>,
>>>>>>> 53f814e9
	fn(Option<core::Response>) -> Response,
>;


enum RpcHandlerState<M, F> where
	F: Future<Item = Option<core::Response>, Error = ()>,
{
	ReadingHeaders {
		request: hyper::Request<Body>,
		cors_domains: CorsDomains,
		continue_on_invalid_cors: bool,
	},
	ReadingBody {
		body: hyper::Body,
		uri: Option<hyper::Uri>,
		request: Vec<u8>,
		metadata: M,
	},
	ProcessRest {
		uri: hyper::Uri,
		metadata: M,
	},
	ProcessHealth {
		method: String,
		metadata: M,
	},
	Writing(Response),
	WaitingForResponse(FutureResponse<F>),
	Waiting(FutureResult<F>),
	Done,
}

impl<M, F> fmt::Debug for RpcHandlerState<M, F> where
	F: Future<Item = Option<core::Response>, Error = ()>,
{
	fn fmt(&self, fmt: &mut fmt::Formatter) -> fmt::Result {
		use self::RpcHandlerState::*;

		match *self {
			ReadingHeaders {..} => write!(fmt, "ReadingHeaders"),
			ReadingBody {..} => write!(fmt, "ReadingBody"),
			ProcessRest {..} => write!(fmt, "ProcessRest"),
			ProcessHealth {..} => write!(fmt, "ProcessHealth"),
			Writing(ref res) => write!(fmt, "Writing({:?})", res),
			WaitingForResponse(_) => write!(fmt, "WaitingForResponse"),
			Waiting(_) => write!(fmt, "Waiting"),
			Done => write!(fmt, "Done"),
		}
	}
}

pub struct RpcHandler<M: Metadata, S: Middleware<M>> {
	jsonrpc_handler: Rpc<M, S>,
	state: RpcHandlerState<M, S::Future>,
	is_options: bool,
<<<<<<< HEAD
	cors_header: cors::CorsHeader<header::HeaderValue>,
=======
	cors_allow_origin: cors::AllowOrigin<header::AccessControlAllowOrigin>,
>>>>>>> 53f814e9
	cors_max_age: Option<u32>,
	cors_allow_headers: cors::AllowHeaders<header::AccessControlAllowHeaders>,
	allowed_headers: cors::AccessControlAllowHeadersUnicase,
	rest_api: RestApi,
	health_api: Option<(String, String)>,
	max_request_body_size: usize,
}

impl<M: Metadata, S: Middleware<M>> Future for RpcHandler<M, S> {
	type Item = hyper::Response<Body>;
	type Error = hyper::Error;

	fn poll(&mut self) -> Poll<Self::Item, Self::Error> {
		let allowed_headers = self.allowed_headers.clone();

		let new_state = match mem::replace(&mut self.state, RpcHandlerState::Done) {
			RpcHandlerState::ReadingHeaders { request, cors_domains, continue_on_invalid_cors, } => {
				// Read cors header
<<<<<<< HEAD
				self.cors_header = utils::cors_header(&request, &cors_domains);
				self.is_options = *request.method() == Method::OPTIONS;
=======
				self.cors_allow_origin = utils::cors_allow_origin(&request, &cors_domains);
				self.cors_allow_headers = utils::cors_allow_headers(&request, &allowed_headers);
				self.is_options = *request.method() == Method::Options;
>>>>>>> 53f814e9
				// Read other headers
				RpcPollState::Ready(self.read_headers(request, continue_on_invalid_cors))
			},
			RpcHandlerState::ReadingBody { body, request, metadata, uri, } => {
				match self.process_body(body, request, uri, metadata) {
					Err(BodyError::Utf8(ref e)) => {
						let mesg = format!("utf-8 encoding error at byte {} in request body", e.valid_up_to());
						let resp = Response::bad_request(mesg);
						RpcPollState::Ready(RpcHandlerState::Writing(resp))
					}
					Err(BodyError::TooLarge) => {
						let resp = Response::too_large("request body size exceeds allowed maximum");
						RpcPollState::Ready(RpcHandlerState::Writing(resp))
					}
					Err(BodyError::Hyper(e)) => return Err(e),
					Ok(state) => state,
				}
			},
			RpcHandlerState::ProcessRest { uri, metadata } => {
				self.process_rest(uri, metadata)?
			},
			RpcHandlerState::ProcessHealth { method, metadata } => {
				self.process_health(method, metadata)?
			},
			RpcHandlerState::WaitingForResponse(mut waiting) => {
				match waiting.poll() {
					Ok(Async::Ready(response)) => RpcPollState::Ready(RpcHandlerState::Writing(response.into())),
					Ok(Async::NotReady) => RpcPollState::NotReady(RpcHandlerState::WaitingForResponse(waiting)),
					Err(e) => RpcPollState::Ready(RpcHandlerState::Writing(
						Response::internal_error(format!("{:?}", e))
					)),
				}
			},
			RpcHandlerState::Waiting(mut waiting) => {
				match waiting.poll() {
					Ok(Async::Ready(response)) => {
						RpcPollState::Ready(RpcHandlerState::Writing(match response {
							// Notification, just return empty response.
							None => Response::ok(String::new()),
							// Add new line to have nice output when using CLI clients (curl)
							Some(result) => Response::ok(format!("{}\n", result)),
						}.into()))
					},
					Ok(Async::NotReady) => RpcPollState::NotReady(RpcHandlerState::Waiting(waiting)),
					Err(e) => RpcPollState::Ready(RpcHandlerState::Writing(
						Response::internal_error(format!("{:?}", e))
					)),
				}
			},
			state => RpcPollState::NotReady(state),
		};

		let (new_state, is_ready) = new_state.decompose();
		match new_state {
			RpcHandlerState::Writing(res) => {
<<<<<<< HEAD
				let mut response: hyper::Response<Body> = res.into();
				let cors_header = mem::replace(&mut self.cors_header, cors::CorsHeader::Invalid);
=======
				let mut response: server::Response = res.into();
				let cors_allow_origin = mem::replace(&mut self.cors_allow_origin, cors::AllowOrigin::Invalid);
				let cors_allow_headers = mem::replace(&mut self.cors_allow_headers, cors::AllowHeaders::Invalid);

>>>>>>> 53f814e9
				Self::set_response_headers(
					response.headers_mut(),
					self.is_options,
					cors_allow_origin.into(),
					self.cors_max_age,
					cors_allow_headers,
				);
				Ok(Async::Ready(response))
			},
			state => {
				self.state = state;
				if is_ready {
					self.poll()
				} else {
					Ok(Async::NotReady)
				}
			},
		}
	}
}

// Intermediate and internal error type to better distinguish
// error cases occurring during request body processing.
enum BodyError {
	Hyper(hyper::Error),
	Utf8(str::Utf8Error),
	TooLarge,
}

impl From<hyper::Error> for BodyError {
	fn from(e: hyper::Error) -> BodyError {
		BodyError::Hyper(e)
	}
}

impl<M: Metadata, S: Middleware<M>> RpcHandler<M, S> {
	fn read_headers(
		&self,
		request: hyper::Request<Body>,
		continue_on_invalid_cors: bool,
	) -> RpcHandlerState<M, S::Future> {
		if self.cors_allow_origin == cors::AllowOrigin::Invalid && !continue_on_invalid_cors {
			return RpcHandlerState::Writing(Response::invalid_allow_origin());
		}
		if self.cors_allow_headers == cors::AllowHeaders::Invalid && !continue_on_invalid_cors {
			return RpcHandlerState::Writing(Response::invalid_allow_headers());
		}

		// Read metadata
		let metadata = self.jsonrpc_handler.extractor.read_metadata(&request);

		// Proceed
		match request.method().clone() {
			// Validate the ContentType header
			// to prevent Cross-Origin XHRs with text/plain
			Method::POST if Self::is_json(request.headers().get("content-type")) => {
				let uri = if self.rest_api != RestApi::Disabled { Some(request.uri().clone()) } else { None };
				RpcHandlerState::ReadingBody {
					metadata,
					request: Default::default(),
					uri,
					body: request.into_body(),
				}
			},
			Method::POST if self.rest_api == RestApi::Unsecure && request.uri().path().split('/').count() > 2 => {
				RpcHandlerState::ProcessRest {
					metadata,
					uri: request.uri().clone(),
				}
			},
			// Just return error for unsupported content type
			Method::POST => {
				RpcHandlerState::Writing(Response::unsupported_content_type())
			},
			// Don't validate content type on options
			Method::OPTIONS => {
				RpcHandlerState::Writing(Response::empty())
			},
			// Respond to health API request if there is one configured.
			Method::GET if self.health_api.as_ref().map(|x| &*x.0) == Some(request.uri().path()) => {
				RpcHandlerState::ProcessHealth {
					metadata,
					method: self.health_api.as_ref()
							.map(|x| x.1.clone())
							.expect("Health api is defined since the URI matched."),
				}
			},
			// Disallow other methods.
			_ => {
				RpcHandlerState::Writing(Response::method_not_allowed())
			},
		}
	}

	fn process_health(
		&self,
		method: String,
		metadata: M,
	) -> Result<RpcPollState<M, S::Future>, hyper::Error> {
		use self::core::types::{Call, MethodCall, Version, Params, Request, Id, Output, Success, Failure};

		// Create a request
		let call = Request::Single(Call::MethodCall(MethodCall {
			jsonrpc: Some(Version::V2),
			method,
			params: Params::None,
			id: Id::Num(1),
		}));

		return Ok(RpcPollState::Ready(RpcHandlerState::WaitingForResponse(
			future::Either::B(self.jsonrpc_handler.handler.handle_rpc_request(call, metadata))
				.map(|res| match res {
					Some(core::Response::Single(Output::Success(Success { result, .. }))) => {
						let result = serde_json::to_string(&result)
							.expect("Serialization of result is infallible;qed");

						Response::ok(result)
					},
					Some(core::Response::Single(Output::Failure(Failure { error, .. }))) => {
						let result = serde_json::to_string(&error)
							.expect("Serialization of error is infallible;qed");

						Response::service_unavailable(result)
					},
					e => Response::internal_error(format!("Invalid response for health request: {:?}", e)),
				})
		)));
	}

	fn process_rest(
		&self,
		uri: hyper::Uri,
		metadata: M,
	) -> Result<RpcPollState<M, S::Future>, hyper::Error> {
		use self::core::types::{Call, MethodCall, Version, Params, Request, Id, Value};

		// skip the initial /
		let mut it = uri.path().split('/').skip(1);

		// parse method & params
		let method = it.next().unwrap_or("");
		let mut params = Vec::new();
		for param in it {
			let v = serde_json::from_str(param)
				.or_else(|_| serde_json::from_str(&format!("\"{}\"", param)))
				.unwrap_or(Value::Null);
			params.push(v)
		}

		// Create a request
		let call = Request::Single(Call::MethodCall(MethodCall {
			jsonrpc: Some(Version::V2),
			method: method.into(),
			params: Params::Array(params),
			id: Id::Num(1),
		}));

		return Ok(RpcPollState::Ready(RpcHandlerState::Waiting(
			future::Either::B(self.jsonrpc_handler.handler.handle_rpc_request(call, metadata))
				.map(|res| res.map(|x| serde_json::to_string(&x)
					.expect("Serialization of response is infallible;qed")
				))
		)));
	}

	fn process_body(
		&self,
		mut body: hyper::Body,
		mut request: Vec<u8>,
		uri: Option<hyper::Uri>,
		metadata: M,
	) -> Result<RpcPollState<M, S::Future>, BodyError> {
		loop {
			match body.poll()? {
				Async::Ready(Some(chunk)) => {
					if request.len().checked_add(chunk.len()).map(|n| n > self.max_request_body_size).unwrap_or(true) {
						return Err(BodyError::TooLarge)
					}
					request.extend_from_slice(&*chunk)
				},
				Async::Ready(None) => {
					if let (Some(uri), true) = (uri, request.is_empty()) {
						return Ok(RpcPollState::Ready(RpcHandlerState::ProcessRest {
							uri,
							metadata,
						}));
					}

					let content = match str::from_utf8(&request) {
						Ok(content) => content,
						Err(err) => {
							// Return utf error.
							return Err(BodyError::Utf8(err));
						},
					};

					// Content is ready
					return Ok(RpcPollState::Ready(RpcHandlerState::Waiting(
						self.jsonrpc_handler.handler.handle_request(content, metadata)
					)));
				},
				Async::NotReady => {
					return Ok(RpcPollState::NotReady(RpcHandlerState::ReadingBody {
						body,
						request,
						metadata,
						uri,
					}));
				},
			}
		}
	}

	fn set_response_headers(
		headers: &mut HeaderMap,
		is_options: bool,
<<<<<<< HEAD
		cors_header: Option<HeaderValue>,
=======
		cors_allow_origin: Option<header::AccessControlAllowOrigin>,
>>>>>>> 53f814e9
		cors_max_age: Option<u32>,
		cors_allow_headers: AllowHeaders<header::AccessControlAllowHeaders>,
	) {
		if is_options {
			headers.append(header::ALLOW, Method::OPTIONS.as_str().parse().expect("`Method` will always parse; qed"));
			headers.append(header::ALLOW, Method::POST.as_str().parse().expect("`Method` will always parse; qed"));

			headers.append(header::ACCEPT, HeaderValue::from_static("application/json"));

		}

<<<<<<< HEAD
		if let Some(cors_domain) = cors_header {
			headers.append(header::ACCESS_CONTROL_ALLOW_METHODS, Method::OPTIONS.as_str().parse()
				.expect("`Method` will always parse; qed"));
			headers.append(header::ACCESS_CONTROL_ALLOW_METHODS, Method::POST.as_str().parse()
				.expect("`Method` will always parse; qed"));

			headers.append(header::ACCESS_CONTROL_ALLOW_HEADERS, HeaderValue::from_static("origin"));
			headers.append(header::ACCESS_CONTROL_ALLOW_HEADERS, HeaderValue::from_static("content-type"));
			headers.append(header::ACCESS_CONTROL_ALLOW_HEADERS, HeaderValue::from_static("accept"));

			if let Some(cma) = cors_max_age {
				headers.append(header::ACCESS_CONTROL_MAX_AGE, HeaderValue::from_str(&cma.to_string())
					.expect("`u32` will always parse; qed"));
=======
		if let Some(cors_domain) = cors_allow_origin {
			headers.set(header::AccessControlAllowMethods(vec![
				Method::Options,
				Method::Post
			]));

			if let AllowHeaders::Ok(cors_allow_headers) = cors_allow_headers {
				if !cors_allow_headers.is_empty() {
					headers.set(cors_allow_headers);
				}
			}

			if let Some(cors_max_age) = cors_max_age {
				headers.set(header::AccessControlMaxAge(cors_max_age));
>>>>>>> 53f814e9
			}

			headers.append(header::ACCESS_CONTROL_ALLOW_ORIGIN, cors_domain);

			headers.append(header::VARY, HeaderValue::from_static("origin"));
		}
	}

	/// Returns true if the `content_type` header indicates a valid JSON
	/// message.
	fn is_json(content_type: Option<&header::HeaderValue>) -> bool {
		match content_type {
			Some(header_val) => {
				match header_val.to_str() {
					Ok(header_str) => {
						header_str == "application/json" || header_str == "application/json; charset=utf-8"
					},
					Err(_) => false,
				}
			}
			_ => false,
		}
	}
}<|MERGE_RESOLUTION|>--- conflicted
+++ resolved
@@ -11,7 +11,6 @@
 use jsonrpc::serde_json;
 use response::Response;
 use server_utils::cors;
-use server_utils::cors::AllowHeaders;
 
 use {utils, RequestMiddleware, RequestMiddlewareAction, CorsDomains, AllowedHosts, RestApi};
 
@@ -21,7 +20,7 @@
 	allowed_hosts: AllowedHosts,
 	cors_domains: CorsDomains,
 	cors_max_age: Option<u32>,
-	allowed_headers: cors::AccessControlAllowHeadersUnicase,
+	cors_allowed_headers: cors::AccessControlAllowHeaders,
 	middleware: Arc<RequestMiddleware>,
 	rest_api: RestApi,
 	health_api: Option<(String, String)>,
@@ -34,7 +33,7 @@
 		jsonrpc_handler: Rpc<M, S>,
 		cors_domains: CorsDomains,
 		cors_max_age: Option<u32>,
-		allowed_headers: cors::AccessControlAllowHeadersUnicase,
+		cors_allowed_headers: cors::AccessControlAllowHeaders,
 		allowed_hosts: AllowedHosts,
 		middleware: Arc<RequestMiddleware>,
 		rest_api: RestApi,
@@ -46,7 +45,7 @@
 			allowed_hosts,
 			cors_domains,
 			cors_max_age,
-			allowed_headers,
+			cors_allowed_headers,
 			middleware,
 			rest_api,
 			health_api,
@@ -86,17 +85,17 @@
 				Handler::Rpc(RpcHandler {
 					jsonrpc_handler: self.jsonrpc_handler.clone(),
 					state: RpcHandlerState::ReadingHeaders {
-						request: request,
+						request,
 						cors_domains: self.cors_domains.clone(),
+						cors_headers: self.cors_allowed_headers.clone(),
 						continue_on_invalid_cors: should_continue_on_invalid_cors,
 					},
 					is_options: false,
-					cors_allow_origin: cors::AllowOrigin::NotRequired,
+					cors_max_age: self.cors_max_age,
+					cors_allow_origin: cors::AllowCors::NotRequired,
+					cors_allow_headers: cors::AllowCors::NotRequired,
 					rest_api: self.rest_api,
 					health_api: self.health_api.clone(),
-					cors_max_age: self.cors_max_age,
-					allowed_headers: self.allowed_headers.clone(),
-					cors_allow_headers: cors::AllowHeaders::NotRequired,
 					max_request_body_size: self.max_request_body_size,
 				})
 			}
@@ -145,11 +144,7 @@
 }
 
 type FutureResponse<F> = future::Map<
-<<<<<<< HEAD
 	future::Either<future::FutureResult<Option<core::Response>, ()>, FutureRpcResult<F>>,
-=======
-	future::Either<future::FutureResult<Option<core::Response>, ()>, core::FutureRpcResult<F>>,
->>>>>>> 53f814e9
 	fn(Option<core::Response>) -> Response,
 >;
 
@@ -160,6 +155,7 @@
 	ReadingHeaders {
 		request: hyper::Request<Body>,
 		cors_domains: CorsDomains,
+		cors_headers: cors::AccessControlAllowHeaders,
 		continue_on_invalid_cors: bool,
 	},
 	ReadingBody {
@@ -205,14 +201,9 @@
 	jsonrpc_handler: Rpc<M, S>,
 	state: RpcHandlerState<M, S::Future>,
 	is_options: bool,
-<<<<<<< HEAD
-	cors_header: cors::CorsHeader<header::HeaderValue>,
-=======
-	cors_allow_origin: cors::AllowOrigin<header::AccessControlAllowOrigin>,
->>>>>>> 53f814e9
+	cors_allow_origin: cors::AllowCors<header::HeaderValue>,
+	cors_allow_headers: cors::AllowCors<Vec<header::HeaderValue>>,
 	cors_max_age: Option<u32>,
-	cors_allow_headers: cors::AllowHeaders<header::AccessControlAllowHeaders>,
-	allowed_headers: cors::AccessControlAllowHeadersUnicase,
 	rest_api: RestApi,
 	health_api: Option<(String, String)>,
 	max_request_body_size: usize,
@@ -223,19 +214,12 @@
 	type Error = hyper::Error;
 
 	fn poll(&mut self) -> Poll<Self::Item, Self::Error> {
-		let allowed_headers = self.allowed_headers.clone();
-
 		let new_state = match mem::replace(&mut self.state, RpcHandlerState::Done) {
-			RpcHandlerState::ReadingHeaders { request, cors_domains, continue_on_invalid_cors, } => {
+			RpcHandlerState::ReadingHeaders { request, cors_domains, cors_headers, continue_on_invalid_cors, } => {
 				// Read cors header
-<<<<<<< HEAD
-				self.cors_header = utils::cors_header(&request, &cors_domains);
+				self.cors_allow_origin = utils::cors_allow_origin(&request, &cors_domains);
+				self.cors_allow_headers = utils::cors_allow_headers(&request, &cors_headers);
 				self.is_options = *request.method() == Method::OPTIONS;
-=======
-				self.cors_allow_origin = utils::cors_allow_origin(&request, &cors_domains);
-				self.cors_allow_headers = utils::cors_allow_headers(&request, &allowed_headers);
-				self.is_options = *request.method() == Method::Options;
->>>>>>> 53f814e9
 				// Read other headers
 				RpcPollState::Ready(self.read_headers(request, continue_on_invalid_cors))
 			},
@@ -291,21 +275,16 @@
 		let (new_state, is_ready) = new_state.decompose();
 		match new_state {
 			RpcHandlerState::Writing(res) => {
-<<<<<<< HEAD
 				let mut response: hyper::Response<Body> = res.into();
-				let cors_header = mem::replace(&mut self.cors_header, cors::CorsHeader::Invalid);
-=======
-				let mut response: server::Response = res.into();
-				let cors_allow_origin = mem::replace(&mut self.cors_allow_origin, cors::AllowOrigin::Invalid);
-				let cors_allow_headers = mem::replace(&mut self.cors_allow_headers, cors::AllowHeaders::Invalid);
-
->>>>>>> 53f814e9
+				let cors_allow_origin = mem::replace(&mut self.cors_allow_origin, cors::AllowCors::Invalid);
+				let cors_allow_headers = mem::replace(&mut self.cors_allow_headers, cors::AllowCors::Invalid);
+
 				Self::set_response_headers(
 					response.headers_mut(),
 					self.is_options,
+					self.cors_max_age,
 					cors_allow_origin.into(),
-					self.cors_max_age,
-					cors_allow_headers,
+					cors_allow_headers.into(),
 				);
 				Ok(Async::Ready(response))
 			},
@@ -341,10 +320,10 @@
 		request: hyper::Request<Body>,
 		continue_on_invalid_cors: bool,
 	) -> RpcHandlerState<M, S::Future> {
-		if self.cors_allow_origin == cors::AllowOrigin::Invalid && !continue_on_invalid_cors {
+		if self.cors_allow_origin == cors::AllowCors::Invalid && !continue_on_invalid_cors {
 			return RpcHandlerState::Writing(Response::invalid_allow_origin());
 		}
-		if self.cors_allow_headers == cors::AllowHeaders::Invalid && !continue_on_invalid_cors {
+		if self.cors_allow_headers == cors::AllowCors::Invalid && !continue_on_invalid_cors {
 			return RpcHandlerState::Writing(Response::invalid_allow_headers());
 		}
 
@@ -516,57 +495,37 @@
 	fn set_response_headers(
 		headers: &mut HeaderMap,
 		is_options: bool,
-<<<<<<< HEAD
-		cors_header: Option<HeaderValue>,
-=======
-		cors_allow_origin: Option<header::AccessControlAllowOrigin>,
->>>>>>> 53f814e9
 		cors_max_age: Option<u32>,
-		cors_allow_headers: AllowHeaders<header::AccessControlAllowHeaders>,
+		cors_allow_origin: Option<HeaderValue>,
+		cors_allow_headers: Option<Vec<HeaderValue>>,
 	) {
+		let as_header = |m: Method| m.as_str().parse().expect("`Method` will always parse; qed");
 		if is_options {
-			headers.append(header::ALLOW, Method::OPTIONS.as_str().parse().expect("`Method` will always parse; qed"));
-			headers.append(header::ALLOW, Method::POST.as_str().parse().expect("`Method` will always parse; qed"));
+			headers.append(header::ALLOW, as_header(Method::OPTIONS));
+			headers.append(header::ALLOW, as_header(Method::POST));
 
 			headers.append(header::ACCEPT, HeaderValue::from_static("application/json"));
-
-		}
-
-<<<<<<< HEAD
-		if let Some(cors_domain) = cors_header {
-			headers.append(header::ACCESS_CONTROL_ALLOW_METHODS, Method::OPTIONS.as_str().parse()
-				.expect("`Method` will always parse; qed"));
-			headers.append(header::ACCESS_CONTROL_ALLOW_METHODS, Method::POST.as_str().parse()
-				.expect("`Method` will always parse; qed"));
-
-			headers.append(header::ACCESS_CONTROL_ALLOW_HEADERS, HeaderValue::from_static("origin"));
-			headers.append(header::ACCESS_CONTROL_ALLOW_HEADERS, HeaderValue::from_static("content-type"));
-			headers.append(header::ACCESS_CONTROL_ALLOW_HEADERS, HeaderValue::from_static("accept"));
+		}
+
+		if let Some(cors_allow_origin) = cors_allow_origin {
+			headers.append(header::VARY, HeaderValue::from_static("origin"));
+			headers.append(header::ACCESS_CONTROL_ALLOW_METHODS, as_header(Method::OPTIONS));
+			headers.append(header::ACCESS_CONTROL_ALLOW_METHODS, as_header(Method::POST));
+
+			headers.append(header::ACCESS_CONTROL_ALLOW_ORIGIN, cors_allow_origin);
 
 			if let Some(cma) = cors_max_age {
-				headers.append(header::ACCESS_CONTROL_MAX_AGE, HeaderValue::from_str(&cma.to_string())
-					.expect("`u32` will always parse; qed"));
-=======
-		if let Some(cors_domain) = cors_allow_origin {
-			headers.set(header::AccessControlAllowMethods(vec![
-				Method::Options,
-				Method::Post
-			]));
-
-			if let AllowHeaders::Ok(cors_allow_headers) = cors_allow_headers {
-				if !cors_allow_headers.is_empty() {
-					headers.set(cors_allow_headers);
-				}
+				headers.append(
+					header::ACCESS_CONTROL_MAX_AGE,
+					HeaderValue::from_str(&cma.to_string()).expect("`u32` will always parse; qed")
+				);
 			}
 
-			if let Some(cors_max_age) = cors_max_age {
-				headers.set(header::AccessControlMaxAge(cors_max_age));
->>>>>>> 53f814e9
+			if let Some(cors_allow_headers) = cors_allow_headers {
+				for val in cors_allow_headers {
+					headers.append(header::ACCESS_CONTROL_ALLOW_HEADERS, val);
+				}
 			}
-
-			headers.append(header::ACCESS_CONTROL_ALLOW_ORIGIN, cors_domain);
-
-			headers.append(header::VARY, HeaderValue::from_static("origin"));
 		}
 	}
 
